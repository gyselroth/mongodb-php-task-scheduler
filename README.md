--- conflicted
+++ resolved
@@ -30,13 +30,8 @@
 
 ## v3
 
-<<<<<<< HEAD
 This is the documentation for the current major version v3. You may check the [upgrade guide](https://github.com/gyselroth/php-task-scheduler/blob/master/UPGRADE.md) if you want to upgrade from v2/v1.
 The documentation for v2 is available [here](https://github.com/gyselroth/php-task-scheduler/blob/2.x/README.md). 
-=======
-This is the documentation for the current major version v3. You may check the [upgrade guide](https://github.com/gyselroth/mongodb-php-task-scheduler/blob/master/UPGRADE.md) if you want to upgrade from v2/v1.
-The documentation for v2 is available [here](https://github.com/gyselroth/mongodb-php-task-scheduler/blob/v2.0.5/README.md). 
->>>>>>> 12d6243b
 
 # Table of Contents
 * [Features](#features)
